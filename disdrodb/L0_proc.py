--- conflicted
+++ resolved
@@ -183,11 +183,7 @@
     else:
         import pandas as dd
     # Log
-<<<<<<< HEAD
     msg = "Concatenation of dataframes started."
-=======
-    msg = " - Concatentation of dataframes started."
->>>>>>> 4cfbfd95
     if verbose:
         print(msg)
     logger.info(msg)
@@ -204,11 +200,7 @@
         logger.exception(msg)
         raise ValueError(msg)
     # Log
-<<<<<<< HEAD
     msg = "Concatenation of dataframes has finished."
-=======
-    msg = " - Concatentation of dataframes has finished."
->>>>>>> 4cfbfd95
     if verbose:
         print(msg)
     logger.info(msg)
