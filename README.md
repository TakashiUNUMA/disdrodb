--- conflicted
+++ resolved
@@ -1,9 +1,6 @@
 # DISDRODB - A package to standardize, process and analyze global disdrometer data.
 
-<<<<<<< HEAD
-The code in this repository provides an API to query, filter and visualize disdrometer data.
-Documentation is available at XXXXX
-=======
+
 DISDRODB is part of an initial effort to index, collect and homogenize drop size distribution (DSD) data sets across the globe,
 as well as to establish a global standard for disdrometers observations data sharing. 
 DISDRODB standards are being established following FAIR data best practices and Climate & Forecast (CF) conventions, and will facilitate the preprocessing, analysis and visualization of disdrometer data.  
@@ -16,18 +13,10 @@
 The code required to the generate the DISDRODB archive is enclosed in the `production` directory of the repository. 
 
 The code facilitating the analysis and visualization of the DISDRODB archive is available in the `api` directory.
->>>>>>> d0cdf834
+
 
 The software documentation is available at XXXXX. 
 
-<<<<<<< HEAD
-The folder `tutorials` (will) provide jupyter notebooks describing various features of DISDRODB API.
-
-- How to contribute a custom parser to DISDRODB [[`parser_development.ipynb`]]
-- Downloading current DISDRODB dataset [[`download.ipynb`]]
-- Read and filter DISDRODB [[`read_and_filter.ipynb`]]
-- Exploratory Data Analysis of DISDRODB [[`eda.ipynb`]]
-=======
 Currently: 
 - only the DISDRODB L0 product generation has been implemented;
 - the pipeline for DISDRODB L1 and L2 product generation is in development;
@@ -36,46 +25,13 @@
 - tens of institutions have manifested their interest in adopting the DISDRODB tools and standards. 
 
 Consequently **IT IS TIME TO GET INVOLVED**. If you have ideas, algorithms, data or expertise to share, do not hesitate to **GET IN TOUCH** !!!
->>>>>>> d0cdf834
+
 
 
 
 ## Installation
 
-<<<<<<< HEAD
-For a local installation, follow the below instructions.
 
-1. Clone this repository.
-   
-   ```sh
-   git clone git@github.com:ltelab/disdrodb.git
-   cd disdrodb
-   ```
-
-2. Install the dependencies using conda:
-   
-   ```sh
-   conda env create -f environment.yml
-   ```
-
-3. Activate the mascdb conda environment 
-   
-   ```sh
-   conda activate disdrodb
-   ```
-
-4. Just for info... to update the environment.yml: 
-   
-   ```sh
-   conda env export > environment.yml
-   ```
-
-## References
-
-- [Slides](https://docs.google.com/presentation/d/1X_MJIXGMGpmXeZh-W6PIgzeO1_0p_ZOAh-ikKNUFQcE/edit?usp=sharing)
-- [Manuscript](https://XXXX)
-- [Presentation](https://XXXX)
-=======
 DISDRODB can be installed from PyPI with pip: 
 
   ```sh
@@ -83,7 +39,6 @@
   ```
   
 In future, it will become available from conda-forge for conda installations:   
->>>>>>> d0cdf834
 
   ```sh
   conda install -c conda-forge disdrodb
